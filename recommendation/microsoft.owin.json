﻿{
  "Name": "Microsoft.Owin",
  "Version": "1.0.0",
  "Packages": [
    {
      "Name": "Microsoft.Owin",
      "Type": "Nuget"
    }
  ],
  "Recommendations": [
    {
      "Type": "Namespace",
      "Name": "Microsoft.Owin",
      "Value": "Microsoft.Owin",
      "KeyType": "Name",
      "ContainingType": "",
      "RecommendedActions": [
        {
          "Source": "Amazon",
          "Preferred": "Yes",
          "TargetFrameworks": [
            {
              "Name": "netcoreapp3.1",
              "TargetCPU": [ "x86", "x64", "ARM32", "ARM64" ]
            },
            {
              "Name": "net5.0",
              "TargetCPU": [ "x86", "x64", "ARM32", "ARM64" ]
            }
          ],
          "Description": "Add a reference to Microsoft.AspNetCore.Owin and remove Microsoft.Owin and Owin.",
          "Actions": [
            {
              "Name": "AddPackage",
              "Type": "Package",
              "Value": "Microsoft.AspNetCore.Owin",
              "Description": "Add package Microsoft.AspNetCore.Owin"
            },
            {
              "Name": "AddDirective",
              "Type": "Using",
              "Value": "Microsoft.AspNetCore.Owin",
              "Description": "Add Microsoft.AspNetCore.Owin namespace",
              "ActionValidation": {
                "Contains": "usingMicrosoft.AspNetCore.Owin;",
                "NotContains": ""
              }
            },
            {
              "Name": "RemoveDirective",
              "Type": "Using",
              "Value": "Microsoft.Owin",
              "Description": "Remove Microsoft.Owin namespace",
              "ActionValidation": {
                "Contains": "",
                "NotContains": "usingMicrosoft.Owin;"
              }
            },
            {
              "Name": "RemoveDirective",
              "Type": "Using",
              "Value": "Owin",
              "Description": "Remove Owin namespace",
              "ActionValidation": {
                "Contains": "",
                "NotContains": "usingOwin;"
              }
            }
          ]
        }
      ]
    },
    {
      "Type": "Class",
      "Name": "IOwinContext",
      "Value": "Microsoft.Owin.IOwinContext",
      "KeyType": "Identifier",
      "ContainingType": "",
      "RecommendedActions": [
        {
          "Source": "Amazon",
          "Preferred": "Yes",
          "TargetFrameworks": [
            {
              "Name": "netcoreapp3.1",
              "TargetCPU": [ "x86", "x64", "ARM32", "ARM64" ]
            },
            {
              "Name": "net5.0",
              "TargetCPU": [ "x86", "x64", "ARM32", "ARM64" ]
            }
          ],
          "Description": "Replace IOwinContext with HttpContext and add Microsoft.AspNetCore.Http.HttpContext namespace.",
          "Actions": [
            {
              "Name": "ReplaceIdentifier",
              "Type": "Identifier",
              "Value": "HttpContext",
              "Description": "Replace IOwinContext with HttpContext",
              "ActionValidation": {
                "Contains": "HttpContext",
                "NotContains": "IOwinContext"
              }
            },
            {
              "Name": "AddDirective",
              "Type": "Using",
              "Value": "Microsoft.AspNetCore.Http",
              "Description": "Add Microsoft.AspNetCore.Http namespace",
              "ActionValidation": {
                "Contains": "usingMicrosoft.AspNetCore.Http;",
                "NotContains": ""
              }
            }
          ]
        }
      ]
    },
    {
      "Type": "Class",
      "Name": "OwinMiddleware",
      "Value": "Microsoft.Owin.OwinMiddleware",
      "KeyType": "BaseClass",
      "ContainingType": "",
      "RecommendedActions": [
        {
          "Source": "Amazon",
          "Preferred": "Yes",
          "TargetFrameworks": [
            {
              "Name": "netcoreapp3.1",
              "TargetCPU": [ "x86", "x64", "ARM32", "ARM64" ]
            },
            {
              "Name": "net5.0",
              "TargetCPU": [ "x86", "x64", "ARM32", "ARM64" ]
            }
          ],
<<<<<<< HEAD
          "Description": "Remove the base class for owin middleware, remove the override method modifier for the invoke method, add a new global expression for RequestDelegate _next, initialize it in the constructor and remove the constructor intializer base(next).",
=======
          "Description": "Remove the base class for OwinMiddleware, remove the override method modifier for the invoke method, add a new global expression for RequestDelegate _next, initialize it in the constructor and remove the constructor intializer base(next).",
>>>>>>> 8dc0dfcb
          "Actions": [
            {
              "Name": "RemoveBaseClass",
              "Type": "Class",
              "Value": "OwinMiddleware",
              "Description": "Remove the base class OwinMiddleware",
              "ActionValidation": {
                "Contains": "",
                "NotContains": ":OwinMiddleware"
              }
            },
            {
              "Name": "ReplaceMethodModifiers",
              "Type": "Class",
              "Value": {
                "methodName": "Invoke",
                "modifiers": "public"
              },
              "Description": "Replace all the invoke method modifiers with only public in order to remove the override modifier.",
              "ActionValidation": {
                "Contains": "public",
                "NotContains": "override"
              }
            },
            {
              "Name": "AddExpression",
              "Type": "Class",
              "Value": "RequestDelegate _next = null; //PortingAssistant Change",
              "Description": "Add a new global variable to replace the OwinMiddleware global abstract variable of Next.",
              "ActionValidation": {
<<<<<<< HEAD
                "Contains": "RequestDelegate_next=null;//PortingAssistantChange",
=======
                "Contains": "RequestDelegate_next=null;//PortingAssistant Change",
>>>>>>> 8dc0dfcb
                "NotContains": ""
              }
            },
            {
              "Name": "AppendConstructorExpression",
              "Type": "Class",
              "Value": "_next = next;",
              "Description": "Add a new expression in the constructor to initialize the new variable of _next to the next element in the pipeline.",
              "ActionValidation": {
                "Contains": "_next=next;",
                "NotContains": ""
              }
            },
            {
              "Name": "RemoveConstructorInitializer",
              "Type": "Class",
              "Value": "next",
              "Description": "Remove the base initializer for the constructor.",
              "ActionValidation": {
                "Contains": "",
                "NotContains": ":base(next)"
              }
            }
          ]
        }
      ]
    },
    {
      "Type": "Class",
      "Name": "OwinMiddleware",
      "Value": "Microsoft.Owin.OwinMiddleware",
      "KeyType": "Identifier",
      "ContainingType": "",
      "RecommendedActions": [
        {
          "Source": "Amazon",
          "Preferred": "Yes",
          "TargetFrameworks": [
            {
              "Name": "netcoreapp3.1",
              "TargetCPU": [ "x86", "x64", "ARM32", "ARM64" ]
            },
            {
              "Name": "net5.0",
              "TargetCPU": [ "x86", "x64", "ARM32", "ARM64" ]
            }
          ],
          "Description": "Replace OwinMiddleware with RequestDelegate and add Microsoft.AspNetCore.Http.RequestDelegate namespace.",
          "Actions": [
            {
              "Name": "ReplaceIdentifier",
              "Type": "Identifier",
              "Value": "RequestDelegate",
              "Description": "Replace OwinMiddleware with RequestDelegate",
              "ActionValidation": {
                "Contains": "RequestDelegate",
                "NotContains": "OwinMiddleware"
              }
            },
            {
              "Name": "AddDirective",
              "Type": "Using",
              "Value": "Microsoft.AspNetCore.Http",
              "Description": "Add Microsoft.AspNetCore.Http namespace",
              "ActionValidation": {
                "Contains": "usingMicrosoft.AspNetCore.Http;",
                "NotContains": ""
              }
            }
          ]
        }
      ]
    },
    {
      "Type": "Method",
<<<<<<< HEAD
      "Name": "Microsoft.Owin.OwinMiddleware.Invoke(Microsoft.Owin.IOwinContext)",
      "Value": "Microsoft.Owin.OwinMiddleware.Invoke(Microsoft.Owin.IOwinContext)",
=======
      "Name": "Invoke",
      "Value": "Microsoft.Owin.OwinMiddleware.Invoke",
>>>>>>> 8dc0dfcb
      "KeyType": "Name",
      "ContainingType": "OwinMiddleware",
      "RecommendedActions": [
        {
          "Source": "Amazon",
          "Preferred": "Yes",
          "TargetFrameworks": [
            {
              "Name": "netcoreapp3.1",
              "TargetCPU": [ "x86", "x64", "ARM32", "ARM64" ]
            },
            {
              "Name": "net5.0",
              "TargetCPU": [ "x86", "x64", "ARM32", "ARM64" ]
            }
          ],
          "Description": "Replace the OwinMiddleware Next variable with a newly declared one _next.",
          "Actions": [
            {
              "Name": "ReplaceMethod",
              "Type": "Method",
              "Value": "_next.Invoke",
              "Description": "Replace the OwinMiddleware Next variable with a newly declared one _next.",
              "ActionValidation": {
                "Contains": "_next.Invoke",
                "NotContains": ""
              }
            }
          ]
        }
      ]
    },
    {
      "Type": "Method",
      "Name": "Microsoft.Owin.IReadableStringCollection.Get(string)",
      "Value": "Microsoft.Owin.IReadableStringCollection.Get(string)",
      "KeyType": "Name",
      "ContainingType": "IReadableStringCollection",
      "RecommendedActions": [
        {
          "Source": "Amazon",
          "Preferred": "Yes",
          "TargetFrameworks": [
            {
              "Name": "netcoreapp3.1",
              "TargetCPU": [ "x86", "x64", "ARM32", "ARM64" ]
            },
            {
              "Name": "net5.0",
              "TargetCPU": [ "x86", "x64", "ARM32", "ARM64" ]
            }
          ],
          "Description": "Add a comment to explain how to replace the Get method with TryGetValue.",
          "Actions": [
            {
              "Name": "AddComment",
              "Type": "Method",
              "Value": "Please replace Get with TryGetValue.",
              "Description": "Add a comment to explain how to replace IOwinContext.Request.Headers.Get with TryGetValue instead.",
              "ActionValidation": {
                "Contains": "PleasereplaceGetwithTryGetValue.",
                "NotContains": ""
              }
            }
          ]
        }
      ]
    }
  ]
}<|MERGE_RESOLUTION|>--- conflicted
+++ resolved
@@ -136,11 +136,7 @@
               "TargetCPU": [ "x86", "x64", "ARM32", "ARM64" ]
             }
           ],
-<<<<<<< HEAD
-          "Description": "Remove the base class for owin middleware, remove the override method modifier for the invoke method, add a new global expression for RequestDelegate _next, initialize it in the constructor and remove the constructor intializer base(next).",
-=======
           "Description": "Remove the base class for OwinMiddleware, remove the override method modifier for the invoke method, add a new global expression for RequestDelegate _next, initialize it in the constructor and remove the constructor intializer base(next).",
->>>>>>> 8dc0dfcb
           "Actions": [
             {
               "Name": "RemoveBaseClass",
@@ -171,11 +167,7 @@
               "Value": "RequestDelegate _next = null; //PortingAssistant Change",
               "Description": "Add a new global variable to replace the OwinMiddleware global abstract variable of Next.",
               "ActionValidation": {
-<<<<<<< HEAD
-                "Contains": "RequestDelegate_next=null;//PortingAssistantChange",
-=======
                 "Contains": "RequestDelegate_next=null;//PortingAssistant Change",
->>>>>>> 8dc0dfcb
                 "NotContains": ""
               }
             },
@@ -251,13 +243,8 @@
     },
     {
       "Type": "Method",
-<<<<<<< HEAD
       "Name": "Microsoft.Owin.OwinMiddleware.Invoke(Microsoft.Owin.IOwinContext)",
       "Value": "Microsoft.Owin.OwinMiddleware.Invoke(Microsoft.Owin.IOwinContext)",
-=======
-      "Name": "Invoke",
-      "Value": "Microsoft.Owin.OwinMiddleware.Invoke",
->>>>>>> 8dc0dfcb
       "KeyType": "Name",
       "ContainingType": "OwinMiddleware",
       "RecommendedActions": [
