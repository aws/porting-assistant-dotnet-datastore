--- conflicted
+++ resolved
@@ -138,20 +138,12 @@
             {
               "Name": "AddComment",
               "Type": "ObjectCreation",
-<<<<<<< HEAD
-              "Value": "For FileServerOptions, if FileSystem was not present before FileProvider was added, please initialize this new value. Using the value from RequestPath with System.IO.Directory.GetCurrentDirectory() as a prefix may be  agood starting point.",
+              "Value": "For FileServerOptions, if FileSystem was not present before FileProvider was added, please initialize this new value. Using the value from RequestPath with System.IO.Directory.GetCurrentDirectory() as a prefix may be a good starting point.",
               "Description": "Add a comment to explain how to initialize FileProvider correctly for FileServerOptions.",
               "ActionValidation": {
                 "Contains": "For FileServerOptions, if FileSystem was not present before FileProvider was added, please initialize this new value.",
                 "NotContains": "",
                 "CheckComments": "True"
-=======
-              "Value": "If FileSystem was not present before FileProvider was added to the FileServerOptions declaration, please initialize this new value. Using the value from RequestPath with System.IO.Directory.GetCurrentDirectory() as a prefix may be a good starting point.",
-              "Description": "Add a comment to explain how to initialize FileProvider correctly.",
-              "ActionValidation": {
-                "Contains": "If FileSystem was not present before FileProvider was added to the FileServerOptions declaration, please initialize this new value.",
-                "NotContains": ""
->>>>>>> f8ca56cd
               }
             }
           ]
@@ -210,20 +202,12 @@
             {
               "Name": "AddComment",
               "Type": "ObjectCreation",
-<<<<<<< HEAD
-              "Value": "For DirectoryBrowserOptions, if FileSystem was not present before FileProvider was added, please initialize this new value. Using the value from RequestPath with System.IO.Directory.GetCurrentDirectory() as a prefix may be  agood starting point.",
+              "Value": "For DirectoryBrowserOptions, if FileSystem was not present before FileProvider was added, please initialize this new value. Using the value from RequestPath with System.IO.Directory.GetCurrentDirectory() as a prefix may be a good starting point.",
               "Description": "Add a comment to explain how to initialize FileProvider correctly for DirectoryBrowserOptions.",
               "ActionValidation": {
                 "Contains": "For DirectoryBrowserOptions, if FileSystem was not present before FileProvider was added, please initialize this new value.",
                 "NotContains": "",
                 "CheckComments": "True"
-=======
-              "Value": "If FileSystem was not present before FileProvider was added to the DirectoryBrowserOptions declaration, please initialize this new value. Using the value from RequestPath with System.IO.Directory.GetCurrentDirectory() as a prefix may be a good starting point.",
-              "Description": "Add a comment to explain how to initialize FileProvider correctly.",
-              "ActionValidation": {
-                "Contains": "If FileSystem was not present before FileProvider was added to the DirectoryBrowserOptions declaration, please initialize this new value.",
-                "NotContains": ""
->>>>>>> f8ca56cd
               }
             }
           ]
