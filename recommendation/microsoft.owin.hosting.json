﻿{
  "Name": "Microsoft.Owin.Hosting",
  "Version": "1.0.0",
  "Packages": [
    {
      "Name": "Microsoft.Owin.Hosting",
      "Type": "Nuget"
    }
  ],
  "Recommendations": [
    {
      "Type": "Namespace",
      "Name": "Microsoft.Owin.Hosting",
      "Value": "Microsoft.Owin.Hosting",
      "KeyType": "Name",
      "ContainingType": "",
      "RecommendedActions": [
        {
          "Source": "Amazon",
          "Preferred": "Yes",
          "TargetFrameworks": [
            {
              "Name": "netcoreapp3.1",
              "TargetCPU": [ "x86", "x64", "ARM32", "ARM64" ]
            },
            {
              "Name": "net5.0",
              "TargetCPU": [ "x86", "x64", "ARM32", "ARM64" ]
            }
          ],
          "Description": "Add a reference to Microsoft.AspNetCore.Hosting, Microsoft.AspNetCore.Server.Kestrel and remove Microsoft.Owin.Hosting and Owin.",
          "Actions": [
            {
              "Name": "AddPackage",
              "Type": "Package",
              "Value": "Microsoft.AspNetCore.Hosting",
              "Description": "Add package Microsoft.AspNetCore.Hosting"
            },
            {
              "Name": "AddPackage",
              "Type": "Package",
              "Value": "Microsoft.AspNetCore.Server.Kestrel",
              "Description": "Add package Microsoft.AspNetCore.Server.Kestrel"
            },
            {
              "Name": "AddDirective",
              "Type": "Using",
              "Value": "Microsoft.AspNetCore.Hosting",
              "Description": "Add Microsoft.AspNetCore.Hosting namespace",
              "ActionValidation": {
                "Contains": "using Microsoft.AspNetCore.Hosting;",
                "NotContains": ""
              }
            },
            {
              "Name": "AddDirective",
              "Type": "Using",
              "Value": "Microsoft.AspNetCore.Server.Kestrel",
              "Description": "Add Microsoft.AspNetCore.Server.Kestrel namespace",
              "ActionValidation": {
                "Contains": "using Microsoft.AspNetCore.Server.Kestrel;",
                "NotContains": ""
              }
            },
            {
              "Name": "RemoveDirective",
              "Type": "Using",
              "Value": "Microsoft.Owin.Hosting",
              "Description": "Remove Microsoft.Owin.Hosting namespace",
              "ActionValidation": {
                "Contains": "",
                "NotContains": "using Microsoft.Owin.Hosting;"
              }
            },
            {
              "Name": "RemoveDirective",
              "Type": "Using",
              "Value": "Owin",
              "Description": "Remove Owin namespace",
              "ActionValidation": {
                "Contains": "",
                "NotContains": "using Owin;"
              }
            }
          ]
        }
      ]
    },
    {
      "Type": "Method",
      "Name": "Microsoft.Owin.Hosting.WebApp.Start<TStartup>(Microsoft.Owin.Hosting.StartOptions)",
      "Value": "Microsoft.Owin.Hosting.WebApp.Start<TStartup>(Microsoft.Owin.Hosting.StartOptions)",
      "KeyType": "Name",
      "ContainingType": "WebApp",
      "RecommendedActions": [
        {
          "Source": "Amazon",
          "Preferred": "Yes",
          "TargetFrameworks": [
            {
              "Name": "netcoreapp3.1",
              "TargetCPU": [ "x86", "x64", "ARM32", "ARM64" ]
            },
            {
              "Name": "net5.0",
              "TargetCPU": [ "x86", "x64", "ARM32", "ARM64" ]
            }
          ],
          "Description": "Add a comment to explain how to replace WebApp.Start.",
          "Actions": [
            {
              "Name": "AddComment",
              "Type": "Method",
              "Value": "Replace Microsoft.Owin.Hosting.WebApp.Start with WebHostBuilder such as: var host = new WebHostBuilder().UseKestrel().UseUrls(URL_HERE).UseStartup<Startup>().Build(); host.Start(); Start options can be added into the new format as needed.",
              "Description": "Add a comment to explain how to replace WebApp.Start.",
              "ActionValidation": {
<<<<<<< HEAD
                "Contains": "ReplaceMicrosoft.Owin.Hosting.WebApp.StartwithWebHostBuilder",
                "NotContains": "",
                "CheckComments": "True"
=======
                "Contains": "Replace Microsoft.Owin.Hosting.WebApp.Start with WebHostBuilder such as: var host = new WebHostBuilder().UseKestrel().UseUrls(URL_HERE).UseStartup<Startup>().Build(); host.Start(); Start options can be added into the new format as needed.",
                "NotContains": ""
>>>>>>> f8ca56cd
              }
            }
          ]
        }
      ]
    },
    {
      "Type": "Method",
      "Name": "Microsoft.Owin.Hosting.WebApp.Start<TStartup>(string)",
      "Value": "Microsoft.Owin.Hosting.WebApp.Start<TStartup>(string)",
      "KeyType": "Name",
      "ContainingType": "WebApp",
      "RecommendedActions": [
        {
          "Source": "Amazon",
          "Preferred": "Yes",
          "TargetFrameworks": [
            {
              "Name": "netcoreapp3.1",
              "TargetCPU": [ "x86", "x64", "ARM32", "ARM64" ]
            },
            {
              "Name": "net5.0",
              "TargetCPU": [ "x86", "x64", "ARM32", "ARM64" ]
            }
          ],
          "Description": "Add a comment to explain how to replace WebApp.Start.",
          "Actions": [
            {
              "Name": "AddComment",
              "Type": "Method",
              "Value": "Replace Microsoft.Owin.Hosting.WebApp.Start with WebHostBuilder such as: var host = new WebHostBuilder().UseKestrel().UseUrls(URL_HERE).UseStartup<Startup>().Build(); host.Start(); UseStartup can contain the TStartup class used before.",
              "Description": "Add a comment to explain how to replace WebApp.Start.",
              "ActionValidation": {
<<<<<<< HEAD
                "Contains": "ReplaceMicrosoft.Owin.Hosting.WebApp.StartwithWebHostBuilder",
                "NotContains": "",
                "CheckComments": "True"
=======
                "Contains": "Replace Microsoft.Owin.Hosting.WebApp.Start with WebHostBuilder such as: var host = new WebHostBuilder().UseKestrel().UseUrls(URL_HERE).UseStartup<Startup>().Build(); host.Start(); UseStartup can contain the TStartup class used before.",
                "NotContains": ""
>>>>>>> f8ca56cd
              }
            }
          ]
        }
      ]
    }
  ]
}<|MERGE_RESOLUTION|>--- conflicted
+++ resolved
@@ -114,14 +114,9 @@
               "Value": "Replace Microsoft.Owin.Hosting.WebApp.Start with WebHostBuilder such as: var host = new WebHostBuilder().UseKestrel().UseUrls(URL_HERE).UseStartup<Startup>().Build(); host.Start(); Start options can be added into the new format as needed.",
               "Description": "Add a comment to explain how to replace WebApp.Start.",
               "ActionValidation": {
-<<<<<<< HEAD
-                "Contains": "ReplaceMicrosoft.Owin.Hosting.WebApp.StartwithWebHostBuilder",
+                "Contains": "Replace Microsoft.Owin.Hosting.WebApp.Start with WebHostBuilder such as: var host = new WebHostBuilder().UseKestrel().UseUrls(URL_HERE).UseStartup<Startup>().Build(); host.Start(); Start options can be added into the new format as needed.",
                 "NotContains": "",
                 "CheckComments": "True"
-=======
-                "Contains": "Replace Microsoft.Owin.Hosting.WebApp.Start with WebHostBuilder such as: var host = new WebHostBuilder().UseKestrel().UseUrls(URL_HERE).UseStartup<Startup>().Build(); host.Start(); Start options can be added into the new format as needed.",
-                "NotContains": ""
->>>>>>> f8ca56cd
               }
             }
           ]
@@ -156,14 +151,9 @@
               "Value": "Replace Microsoft.Owin.Hosting.WebApp.Start with WebHostBuilder such as: var host = new WebHostBuilder().UseKestrel().UseUrls(URL_HERE).UseStartup<Startup>().Build(); host.Start(); UseStartup can contain the TStartup class used before.",
               "Description": "Add a comment to explain how to replace WebApp.Start.",
               "ActionValidation": {
-<<<<<<< HEAD
-                "Contains": "ReplaceMicrosoft.Owin.Hosting.WebApp.StartwithWebHostBuilder",
+                "Contains": "Replace Microsoft.Owin.Hosting.WebApp.Start with WebHostBuilder such as: var host = new WebHostBuilder().UseKestrel().UseUrls(URL_HERE).UseStartup<Startup>().Build(); host.Start(); UseStartup can contain the TStartup class used before.",
                 "NotContains": "",
                 "CheckComments": "True"
-=======
-                "Contains": "Replace Microsoft.Owin.Hosting.WebApp.Start with WebHostBuilder such as: var host = new WebHostBuilder().UseKestrel().UseUrls(URL_HERE).UseStartup<Startup>().Build(); host.Start(); UseStartup can contain the TStartup class used before.",
-                "NotContains": ""
->>>>>>> f8ca56cd
               }
             }
           ]
